const std = @import("std");
const builtin = @import("builtin");
const CrossTarget = std.zig.CrossTarget;
const Mode = std.builtin.Mode;

const config = @import("./src/config.zig");
const Shell = @import("./src/shell.zig");

pub fn build(b: *std.Build) !void {
    // A compile error stack trace of 10 is arbitrary in size but helps with debugging.
    b.reference_trace = 10;

    const target = b.standardTargetOptions(.{});
    const mode = b.standardOptimizeOption(.{});
    const emit_llvm_ir = b.option(bool, "emit-llvm-ir", "Emit LLVM IR (.ll file)") orelse false;

    const options = b.addOptions();

    var shell = Shell.create(b.allocator) catch unreachable;
    defer shell.destroy();

    // The "tigerbeetle version" command includes the build-time commit hash.
    options.addOption([]const u8, "git_commit", try shell.git_commit());
    options.addOption(
        []const u8,
        "version",
        b.option([]const u8, "version", "tigerbeetle --version") orelse try shell.git_tag(),
    );

    options.addOption(
        config.ConfigBase,
        "config_base",
        b.option(config.ConfigBase, "config", "Base configuration.") orelse .default,
    );

    options.addOption(
        std.log.Level,
        "config_log_level",
        b.option(std.log.Level, "config-log-level", "Log level.") orelse .info,
    );

    const tracer_backend = b.option(
        config.TracerBackend,
        "tracer-backend",
        "Which backend to use for tracing.",
    ) orelse .none;
    options.addOption(config.TracerBackend, "tracer_backend", tracer_backend);
    const git_clone_tracy = GitCloneStep.add(b, .{
        .repo = "https://github.com/wolfpld/tracy.git",
        .tag = "v0.9.1", // unrelated to Zig 0.9.1
        .path = "tools/tracy",
    });

    const aof_record_enable = b.option(bool, "config-aof-record", "Enable AOF Recording.") orelse false;
    const aof_recovery_enable = b.option(bool, "config-aof-recovery", "Enable AOF Recovery mode.") orelse false;
    options.addOption(bool, "config_aof_record", aof_record_enable);
    options.addOption(bool, "config_aof_recovery", aof_recovery_enable);

    const hash_log_mode = b.option(
        config.HashLogMode,
        "hash-log-mode",
        "Log hashes (used for debugging non-deterministic executions).",
    ) orelse .none;
    options.addOption(config.HashLogMode, "hash_log_mode", hash_log_mode);

    const antithesis_enable = b.option(bool, "antithesis", "Enable Antithesis support.") orelse false;
    options.addOption(bool, "config_antithesis", antithesis_enable);

    const vsr_options_module = options.createModule();
    const vsr_module = b.addModule("vsr", .{
        .source_file = .{ .path = "src/vsr.zig" },
        .dependencies = &.{
            .{
                .name = "vsr_options",
                .module = vsr_options_module,
            },
        },
    });

    const tigerbeetle = b.addExecutable(.{
        .name = "tigerbeetle",
        .root_source_file = .{ .path = "src/tigerbeetle/main.zig" },
        .target = target,
        .optimize = mode,
    });
    if (emit_llvm_ir) {
        _ = tigerbeetle.getEmittedLlvmIr();
    }
    tigerbeetle.addModule("vsr", vsr_module);
    tigerbeetle.addModule("vsr_options", vsr_options_module);
    b.installArtifact(tigerbeetle);
    // Ensure that we get stack traces even in release builds.
    tigerbeetle.omit_frame_pointer = false;
    link_tracer_backend(tigerbeetle, git_clone_tracy, tracer_backend, target);
    if (antithesis_enable) {
        link_antithesis(tigerbeetle);
    }

    {
        const run_cmd = b.addRunArtifact(tigerbeetle);
        if (b.args) |args| run_cmd.addArgs(args);

        const run_step = b.step("run", "Run TigerBeetle");
        run_step.dependOn(&run_cmd.step);
    }

    {
        // "zig build install" moves the server executable to the root folder:
        const move_cmd = b.addInstallBinFile(
            tigerbeetle.getOutputSource(),
            b.pathJoin(&.{ "../../", tigerbeetle.out_filename }),
        );
        move_cmd.step.dependOn(&tigerbeetle.step);

        const install_step = b.getInstallStep();
        install_step.dependOn(&move_cmd.step);
    }

    {
        const benchmark = b.addExecutable(.{
            .name = "benchmark",
            .root_source_file = .{ .path = "src/benchmark.zig" },
            .target = target,
            .optimize = mode,
        });
        benchmark.addModule("vsr", vsr_module);
        benchmark.addModule("vsr_options", vsr_options_module);
        link_tracer_backend(benchmark, git_clone_tracy, tracer_backend, target);

        const run_cmd = b.addRunArtifact(benchmark);
        if (b.args) |args| run_cmd.addArgs(args);

        const run_step = b.step("benchmark", "Run TigerBeetle benchmark");
        run_step.dependOn(&run_cmd.step);
    }

    {
        const aof = b.addExecutable(.{
            .name = "aof",
            .root_source_file = .{ .path = "src/aof.zig" },
            .target = target,
            .optimize = mode,
        });
        aof.addOptions("vsr_options", options);
        link_tracer_backend(aof, git_clone_tracy, tracer_backend, target);

        const run_cmd = b.addRunArtifact(aof);
        if (b.args) |args| run_cmd.addArgs(args);

        const run_step = b.step("aof", "Run TigerBeetle AOF Utility");
        run_step.dependOn(&run_cmd.step);
    }

    // Linting targets
    // We currently have: lint_zig_fmt, lint_tigerstyle, lint_shellcheck, lint_validate_docs.
    // The meta-target lint runs them all
    {
        // lint_zig_fmt
        const lint_zig_fmt = b.addFmt(.{ .paths = &.{"."}, .check = true });
        const lint_zig_fmt_step = b.step("lint_zig_fmt", "Run zig fmt");
        lint_zig_fmt_step.dependOn(&lint_zig_fmt.step);

        // lint_tigerstyle
        const lint_tigerstyle = b.addExecutable(.{
            .name = "lint_tigerstyle",
            .root_source_file = .{ .path = "scripts/lint_tigerstyle.zig" },
            .target = target,
            .optimize = mode,
        });

        const run_cmd = b.addRunArtifact(lint_tigerstyle);
        if (b.args) |args| {
            run_cmd.addArgs(args);
        } else {
            run_cmd.addArg("src");
        }

        const lint_tigerstyle_step = b.step("lint_tigerstyle", "Run the linter on src/");
        lint_tigerstyle_step.dependOn(&run_cmd.step);

        // lint_shellcheck
        const lint_shellcheck = ShellcheckStep.add(b);
        const lint_shellcheck_step = b.step("lint_shellcheck", "Run shellcheck on **.sh");
        lint_shellcheck_step.dependOn(&lint_shellcheck.step);

        // lint_validate_docs
        const lint_validate_docs = b.addSystemCommand(&.{"scripts/validate_docs.sh"});
        const lint_validate_docs_step = b.step("lint_validate_docs", "Validate docs");
        lint_validate_docs_step.dependOn(&lint_validate_docs.step);

        // TODO: Iterate above? Make it impossible to neglect to add somehow?
        // lint
        const lint_step = b.step("lint", "Run all defined linters");
        lint_step.dependOn(lint_tigerstyle_step);
        lint_step.dependOn(lint_zig_fmt_step);
        lint_step.dependOn(lint_shellcheck_step);
        lint_step.dependOn(lint_validate_docs_step);
    }

    // Executable which generates src/clients/c/tb_client.h
    const tb_client_header_generate = blk: {
        const tb_client_header = b.addExecutable(.{
            .name = "tb_client_header",
            .root_source_file = .{ .path = "src/clients/c/tb_client_header.zig" },
            .target = target,
            .main_pkg_path = .{ .path = "src" },
        });

        tb_client_header.addOptions("vsr_options", options);
        break :blk b.addRunArtifact(tb_client_header);
    };

    {
        const test_filter = b.option(
            []const u8,
            "test-filter",
            "Skip tests that do not match filter",
        );

        // This needs to be built separately from src/unit_tests.zig
        // because repl.zig and repl_test.zig depend on the `vsr`
        // package. Zig 0.11.0 is no longer ok with importing both `vsr`,
        // the module, and `vsr.zig` within the same build unit.
        const repl_tests = b.addTest(.{
            .root_source_file = .{ .path = "src/tigerbeetle/repl_test.zig" },
            .target = target,
            .optimize = mode,
            .filter = test_filter,
        });
        repl_tests.addModule("vsr", vsr_module);
        repl_tests.addModule("vsr_options", vsr_options_module);

        const unit_tests = b.addTest(.{
            .root_source_file = .{ .path = "src/unit_tests.zig" },
            .target = target,
            .optimize = mode,
            .filter = test_filter,
        });
        unit_tests.addModule("vsr_options", vsr_options_module);
        unit_tests.step.dependOn(&tb_client_header_generate.step);
        link_tracer_backend(unit_tests, git_clone_tracy, tracer_backend, target);

        // Turn on test coverage if COV env var is not blank.
        if (std.process.getEnvVarOwned(b.allocator, "COV")) |coverage| {
            b.allocator.free(coverage);
            unit_tests.setExecCmd(&[_]?[]const u8{
                "kcov",
                "--clean",
                "--include-path=src/",
                "kcov-output",
                null,
            });
        } else |_| {
            // coverage not set
        }

        // for src/clients/c/tb_client_header_test.zig to use cImport on tb_client.h
        unit_tests.linkLibC();
        unit_tests.addIncludePath(.{ .path = "src/clients/c/" });

        const unit_tests_exe_step = b.step("test:build", "Build the unit tests");
        const install_unit_tests_exe = b.addInstallArtifact(unit_tests, .{});
        const install_repl_tests_exe = b.addInstallArtifact(repl_tests, .{});
        unit_tests_exe_step.dependOn(&install_unit_tests_exe.step);
        unit_tests_exe_step.dependOn(&install_repl_tests_exe.step);

        const unit_tests_step = b.step("test:unit", "Run the unit tests");
        const run_unit_tests = b.addRunArtifact(unit_tests);
        const run_repl_tests = b.addRunArtifact(repl_tests);
        unit_tests_step.dependOn(&run_unit_tests.step);
        unit_tests_step.dependOn(&run_repl_tests.step);

        const test_step = b.step("test", "Run the unit tests");
        test_step.dependOn(&run_unit_tests.step);
        test_step.dependOn(&run_repl_tests.step);

        if (test_filter == null) {
            // Test that our demos compile, but don't run them.
            inline for (.{
                "demo_01_create_accounts",
                "demo_02_lookup_accounts",
                "demo_03_create_transfers",
                "demo_04_create_pending_transfers",
                "demo_05_post_pending_transfers",
                "demo_06_void_pending_transfers",
                "demo_07_lookup_transfers",
            }) |demo| {
                const demo_exe = b.addExecutable(.{
                    .name = demo,
                    .root_source_file = .{ .path = "src/demos/" ++ demo ++ ".zig" },
                    .target = target,
                });
                demo_exe.addModule("vsr", vsr_module);
                demo_exe.addModule("vsr_options", vsr_options_module);
                test_step.dependOn(&demo_exe.step);
            }
        }
    }

    // Clients build:
    {
        var install_step = b.addInstallArtifact(tigerbeetle, .{});

        go_client(
            b,
            mode,
            &.{ &install_step.step, &tb_client_header_generate.step },
            target,
            options,
            git_clone_tracy,
            tracer_backend,
        );
        java_client(
            b,
            mode,
            &.{&install_step.step},
            target,
            options,
            git_clone_tracy,
            tracer_backend,
        );
        dotnet_client(
            b,
            mode,
            &.{&install_step.step},
            target,
            options,
            git_clone_tracy,
            tracer_backend,
        );
        node_client(
            b,
            mode,
            &.{&install_step.step},
            target,
            options,
            git_clone_tracy,
            tracer_backend,
        );
        c_client(
            b,
            mode,
            &.{ &install_step.step, &tb_client_header_generate.step },
            options,
            git_clone_tracy,
            tracer_backend,
        );
        c_client_sample(
            b,
            mode,
            target,
            &.{ &install_step.step, &tb_client_header_generate.step },
            options,
            git_clone_tracy,
            tracer_backend,
        );
        run_with_tb(
            b.allocator,
            b,
            mode,
            target,
        );
        client_docs(
            b.allocator,
            b,
            mode,
            target,
        );
        repl_integration(
            b,
            mode,
            target,
        );

        const ci_exe = b.addExecutable(.{
            .name = "client-ci",
            .root_source_file = .{ .path = "src/clients/ci.zig" },
            .target = target,
            .main_pkg_path = .{ .path = "src" },
        });
        const client_ci_run = b.addRunArtifact(ci_exe);
        if (b.args) |args| client_ci_run.addArgs(args);
        const client_ci_step = b.step("client_ci", "Run CI checks for clients");
        client_ci_step.dependOn(&client_ci_run.step);
    }

    {
        const jni_tests_step = b.step("test:jni", "Run the JNI tests");

        // We need libjvm.so both at build time and at a runtime, so use `FailStep` when that is not
        // available.
        if (b.env_map.get("JAVA_HOME")) |java_home| {
            const libjvm_path = b.pathJoin(&.{
                java_home,
                if (builtin.os.tag == .windows) "/lib" else "/lib/server",
            });

            const tests = b.addTest(.{
                .root_source_file = .{ .path = "src/clients/java/src/jni_tests.zig" },
                .target = target,
                // TODO(zig): The function `JNI_CreateJavaVM` tries to detect
                // the stack size and causes a SEGV that is handled by Zig's panic handler.
                // https://bugzilla.redhat.com/show_bug.cgi?id=1572811#c7
                //
                // The workaround is run the tests in "ReleaseFast" mode.
                .optimize = if (builtin.os.tag == .windows) .ReleaseFast else mode,
            });
            tests.linkLibC();

            tests.linkSystemLibrary("jvm");
            tests.addLibraryPath(.{ .path = libjvm_path });
            if (builtin.os.tag == .linux) {
                // On Linux, detects the abi by calling `ldd` to check if
                // the libjvm.so is linked against libc or musl.
                // It's reasonable to assume that ldd will be present.
                const ldd_result = b.exec(&.{
                    "ldd",
                    b.pathJoin(&.{ libjvm_path, "libjvm.so" }),
                });
                tests.target.abi = if (std.mem.indexOf(u8, ldd_result, "musl") != null)
                    .musl
                else if (std.mem.indexOf(u8, ldd_result, "libc") != null)
                    .gnu
                else {
                    std.log.err("{s}", .{ldd_result});
                    return error.JavaAbiUnrecognized;
                };
            }

            switch (builtin.os.tag) {
                .windows => set_windows_dll(b.allocator, java_home),
                .macos => try b.env_map.put("DYLD_LIBRARY_PATH", libjvm_path),
                .linux => try b.env_map.put("LD_LIBRARY_PATH", libjvm_path),
                else => unreachable,
            }

            const tests_run = b.addRunArtifact(tests);
            jni_tests_step.dependOn(&tests_run.step);
        } else {
            const fail_step = FailStep.add(
                b,
                "can't build jni tests tests, JAVA_HOME is not set",
            );
            jni_tests_step.dependOn(&fail_step.step);
        }
    }

    {
        const simulator_options = b.addOptions();

        // When running without a SEED, default to release.
        const simulator_mode = if (b.args == null) .ReleaseSafe else mode;

        const StateMachine = enum { testing, accounting };
        simulator_options.addOption(
            StateMachine,
            "state_machine",
            b.option(
                StateMachine,
                "simulator-state-machine",
                "State machine.",
            ) orelse .accounting,
        );

        const SimulatorLog = enum { full, short };
        const default_simulator_log =
            if (simulator_mode == .ReleaseSafe) SimulatorLog.short else .full;
        simulator_options.addOption(
            SimulatorLog,
            "log",
            b.option(
                SimulatorLog,
                "simulator-log",
                "Log only state transitions (short) or everything (full).",
            ) orelse default_simulator_log,
        );

        const simulator = b.addExecutable(.{
            .name = "simulator",
            .root_source_file = .{ .path = "src/simulator.zig" },
            .target = target,
            .optimize = simulator_mode,
        });
        // Ensure that we get stack traces even in release builds.
        simulator.omit_frame_pointer = false;
        simulator.addOptions("vsr_options", options);
        simulator.addOptions("vsr_simulator_options", simulator_options);
        link_tracer_backend(simulator, git_clone_tracy, tracer_backend, target);

        const run_cmd = b.addRunArtifact(simulator);

        if (b.args) |args| run_cmd.addArgs(args);

        const install_step = b.addInstallArtifact(simulator, .{});
        const build_step = b.step("simulator", "Build the Simulator");
        build_step.dependOn(&install_step.step);

        const run_step = b.step("simulator_run", "Run the Simulator");
        run_step.dependOn(&run_cmd.step);
    }

    {
        const vopr = b.addExecutable(.{
            .name = "vopr",
            .root_source_file = .{ .path = "src/vopr.zig" },
            .target = target,
            .optimize = if (b.args != null) mode else .ReleaseSafe,
        });
        // Ensure that we get stack traces even in release builds.
        vopr.omit_frame_pointer = false;
        vopr.addOptions("vsr_options", options);
        link_tracer_backend(vopr, git_clone_tracy, tracer_backend, target);

        const run_cmd = b.addRunArtifact(vopr);
        if (b.args) |args| run_cmd.addArgs(args);

        const step = b.step("vopr", "Run the VOPR");
        step.dependOn(&run_cmd.step);
    }

    inline for (.{
        .{
            .name = "fuzz_ewah",
            .file = "src/ewah_fuzz.zig",
            .description = "Fuzz EWAH codec. Args: [--seed <seed>]",
        },
        .{
            .name = "fuzz_lsm_cache_map",
            .file = "src/lsm/cache_map_fuzz.zig",
            .description = "Fuzz the LSM cache map. Args: [--seed <seed>] [--events-max <count>]",
        },
        .{
            .name = "fuzz_lsm_forest",
            .file = "src/lsm/forest_fuzz.zig",
            .description = "Fuzz the LSM forest. Args: [--seed <seed>] [--events-max <count>]",
        },
        .{
            .name = "fuzz_lsm_manifest_log",
            .file = "src/lsm/manifest_log_fuzz.zig",
            .description = "Fuzz the ManifestLog. Args: [--seed <seed>] [--events-max <count>]",
        },
        .{
            .name = "fuzz_lsm_manifest_level",
            .file = "src/lsm/manifest_level_fuzz.zig",
            .description = "Fuzz the ManifestLevel. Args: [--seed <seed>] [--events-max <count>]",
        },
        .{
            .name = "fuzz_lsm_tree",
            .file = "src/lsm/tree_fuzz.zig",
            .description = "Fuzz the LSM tree. Args: [--seed <seed>] [--events-max <count>]",
        },
        .{
            .name = "fuzz_lsm_segmented_array",
            .file = "src/lsm/segmented_array_fuzz.zig",
            .description = "Fuzz the LSM segmented array. Args: [--seed <seed>]",
        },
        .{
            .name = "fuzz_vsr_journal_format",
            .file = "src/vsr/journal_format_fuzz.zig",
            .description = "Fuzz the WAL format. Args: [--seed <seed>]",
        },
        .{
            .name = "fuzz_vsr_superblock",
            .file = "src/vsr/superblock_fuzz.zig",
            .description = "Fuzz the SuperBlock. Args: [--seed <seed>] [--events-max <count>]",
        },
        .{
            .name = "fuzz_vsr_superblock_free_set",
            .file = "src/vsr/superblock_free_set_fuzz.zig",
            .description = "Fuzz the SuperBlock FreeSet. Args: [--seed <seed>]",
        },
        .{
            .name = "fuzz_vsr_superblock_quorums",
            .file = "src/vsr/superblock_quorums_fuzz.zig",
            .description = "Fuzz the SuperBlock Quorums. Args: [--seed <seed>]",
        },
    }) |fuzzer| {
        const exe = b.addExecutable(.{
            .name = fuzzer.name,
            .root_source_file = .{ .path = fuzzer.file },
            .target = target,
            .optimize = mode,
            .main_pkg_path = .{ .path = "src" },
        });
        exe.omit_frame_pointer = false;
        exe.addOptions("vsr_options", options);
        link_tracer_backend(exe, git_clone_tracy, tracer_backend, target);
        const install_step = b.addInstallArtifact(exe, .{});
        const build_step = b.step("build_" ++ fuzzer.name, fuzzer.description);
        build_step.dependOn(&install_step.step);

        const run_cmd = b.addRunArtifact(exe);
        if (b.args) |args| run_cmd.addArgs(args);

        const run_step = b.step(fuzzer.name, fuzzer.description);
        run_step.dependOn(&run_cmd.step);
    }

    inline for (.{
        .{
            .name = "benchmark_ewah",
            .file = "src/ewah_benchmark.zig",
            .description = "EWAH codec",
        },
        .{
            .name = "benchmark_binary_search",
            .file = "src/lsm/binary_search_benchmark.zig",
            .description = "Array search",
        },
        .{
            .name = "benchmark_segmented_array",
            .file = "src/lsm/segmented_array_benchmark.zig",
            .description = "SegmentedArray search",
        },
    }) |benchmark| {
        const exe = b.addExecutable(.{
            .name = benchmark.name,
            .root_source_file = .{ .path = benchmark.file },
            .target = target,
            .optimize = .ReleaseSafe,
            .main_pkg_path = .{ .path = "src" },
        });
        exe.addOptions("vsr_options", options);
        link_tracer_backend(exe, git_clone_tracy, tracer_backend, target);

        const build_step = b.step(
            "build_" ++ benchmark.name,
            "Build " ++ benchmark.description ++ " benchmark",
        );
        build_step.dependOn(&exe.step);

        const run_cmd = b.addRunArtifact(exe);
        const step = b.step(benchmark.name, "Benchmark " ++ benchmark.description);
        step.dependOn(&run_cmd.step);
    }

<<<<<<< HEAD
    // Antithesis workload and API. Antithesis allows us to do full system deterministic simulation
    // testing. See https://antithesis.com/ and tools/antithesis/README.md for more info.
    // It's possible to run these outside of the Antithesis environment, in which case having
    // antithesis_enable == false makes sense.
    {
        const exe = b.addExecutable(.{
            .name = "antithesis_api",
            .root_source_file = .{ .path = "src/testing/antithesis/api.zig" },
        });
        exe.addModule("vsr", vsr_module);
        exe.addModule("vsr_options", vsr_options_module);

        if (antithesis_enable) {
            link_antithesis(exe);
        }

        const install_step = b.addInstallArtifact(exe, .{});
        const build_step = b.step("antithesis_api", "Antithesis API");
        build_step.dependOn(&install_step.step);
    }

    {
        const exe = b.addExecutable(.{
            .name = "antithesis_workload",
            .root_source_file = .{ .path = "src/testing/antithesis/workload.zig" },
        });
        exe.addModule("vsr", vsr_module);
        exe.addModule("vsr_options", vsr_options_module);

        // Don't link Antithesis, so workload isn't focused on.

        const install_step = b.addInstallArtifact(exe, .{});
        const build_step = b.step("antithesis_workload", "Antithesis Workload");
        build_step.dependOn(&install_step.step);
    }
}

/// Sets up build options needed for running inside Antithesis.
/// -ftrace-pc-guard currently only exists in a patch to Zig, so it will currently fail on regular
/// compiler builds.
/// libvoidstar is provided by Antithesis, we don't include it in the repo but pull it in during CI.
/// https://antithesis.com/docs/instrumentation/instrumentation_toc.html
fn link_antithesis(exe: *std.Build.LibExeObjStep) void {
    if (@hasField(@TypeOf(exe.*), "trace_pc_guard")) {
        exe.trace_pc_guard = true;
    } else {
        @panic("link_antithesis called, but no trace_pc_guard found.");
    }
    exe.build_id = .fast;
    exe.linkLibC();

    // No matter what, it seems like Zig pulls in an absolute path to `libvoidstar.so` - regardless
    // of if we add the path here, or if we don't and we put it in a searched folder. Hack around
    // this by assuming our CI build will make it available in a well known location
    // (/usr/local/lib/libvoidstar.so) and our Docker images will contain the same.
    // exe.addLibraryPath(.{ .path = "tools/antithesis/lib" });
    exe.linkSystemLibrary("voidstar");
=======
    const dist_exe = b.addExecutable(.{
        .name = "dist",
        .root_source_file = .{ .path = "src/scripts/dist.zig" },
        .target = target,
        .main_pkg_path = .{ .path = "src" },
    });
    const dist_exe_run = b.addRunArtifact(dist_exe);
    if (b.args) |args| dist_exe_run.addArgs(args);
    const dist_step = b.step("dist", "build artifacts for publishing");
    dist_step.dependOn(&dist_exe_run.step);
>>>>>>> 981d820a
}

fn link_tracer_backend(
    exe: *std.Build.LibExeObjStep,
    git_clone_tracy: *GitCloneStep,
    tracer_backend: config.TracerBackend,
    target: std.zig.CrossTarget,
) void {
    switch (tracer_backend) {
        .none => {},
        .tracy => {
            // Code here is based on
            // https://github.com/ziglang/zig/blob/a660df4900520c505a0865707552dcc777f4b791/build.zig#L382

            // On mingw, we need to opt into windows 7+ to get some features required by tracy.
            const tracy_c_flags: []const []const u8 = if (target.isWindows() and target.getAbi() == .gnu)
                &[_][]const u8{
                    "-DTRACY_ENABLE=1",
                    "-DTRACY_FIBERS=1",
                    "-fno-sanitize=undefined",
                    "-D_WIN32_WINNT=0x601",
                }
            else
                &[_][]const u8{
                    "-DTRACY_ENABLE=1",
                    "-DTRACY_FIBERS=1",
                    "-fno-sanitize=undefined",
                };

            exe.addIncludePath(.{ .path = "./tools/tracy/public/tracy" });
            exe.addCSourceFile(.{
                .file = .{ .path = "./tools/tracy/public/TracyClient.cpp" },
                .flags = tracy_c_flags,
            });
            exe.linkLibC();
            exe.linkSystemLibraryName("c++");

            if (target.isWindows()) {
                exe.linkSystemLibrary("dbghelp");
                exe.linkSystemLibrary("ws2_32");
            }
            exe.step.dependOn(&git_clone_tracy.step);
        },
    }
}

// Zig cross-targets plus Dotnet RID (Runtime Identifier):
const platforms = .{
    .{ "x86_64-linux-gnu", "linux-x64" },
    .{ "x86_64-linux-musl", "linux-musl-x64" },
    .{ "x86_64-macos", "osx-x64" },
    .{ "aarch64-linux-gnu", "linux-arm64" },
    .{ "aarch64-linux-musl", "linux-musl-arm64" },
    .{ "aarch64-macos", "osx-arm64" },
    .{ "x86_64-windows", "win-x64" },
};

fn go_client(
    b: *std.Build,
    mode: Mode,
    dependencies: []const *std.Build.Step,
    target: CrossTarget,
    options: *std.Build.OptionsStep,
    git_clone_tracy: *GitCloneStep,
    tracer_backend: config.TracerBackend,
) void {
    const build_step = b.step("go_client", "Build Go client shared library");

    for (dependencies) |dependency| {
        build_step.dependOn(dependency);
    }

    // Updates the generated header file:
    const install_header = b.addInstallFile(
        .{ .path = "src/clients/c/tb_client.h" },
        "../src/clients/go/pkg/native/tb_client.h",
    );

    const bindings = b.addExecutable(.{
        .name = "go_bindings",
        .root_source_file = .{ .path = "src/clients/go/go_bindings.zig" },
        .target = target,
        .main_pkg_path = .{ .path = "src" },
    });
    bindings.addOptions("vsr_options", options);
    const bindings_step = b.addRunArtifact(bindings);

    inline for (platforms) |platform| {
        const name = if (comptime std.mem.eql(u8, platform[0], "x86_64-linux-musl"))
            "x86_64-linux"
        else if (comptime std.mem.eql(u8, platform[0], "aarch64-linux-musl"))
            "aarch64-linux"
        else
            platform[0];

        // We don't need the linux-gnu builds.
        if (comptime !std.mem.endsWith(u8, platform[0], "linux-gnu")) {
            const cross_target = CrossTarget.parse(.{ .arch_os_abi = name, .cpu_features = "baseline" }) catch unreachable;
            var b_isolated = builder_with_isolated_cache(b, cross_target);

            const lib = b_isolated.addStaticLibrary(.{
                .name = "tb_client",
                .root_source_file = .{ .path = "src/clients/c/tb_client.zig" },
                .target = cross_target,
                .optimize = mode,
                .main_pkg_path = .{ .path = "src" },
            });
            lib.linkLibC();
            lib.pie = true;
            lib.bundle_compiler_rt = true;
            lib.stack_protector = false;

            lib.addOptions("vsr_options", options);
            link_tracer_backend(lib, git_clone_tracy, tracer_backend, cross_target);

            lib.step.dependOn(&install_header.step);
            lib.step.dependOn(&bindings_step.step);

            // NB: New way to do lib.setOutputDir(). The ../ is important to escape zig-cache/.
            const lib_install = b.addInstallArtifact(lib, .{});
            lib_install.dest_dir = .{ .custom = "../src/clients/go/pkg/native/" ++ name };
            build_step.dependOn(&lib_install.step);
        }
    }
}

fn java_client(
    b: *std.Build,
    mode: Mode,
    dependencies: []const *std.Build.Step,
    target: CrossTarget,
    options: *std.Build.OptionsStep,
    git_clone_tracy: *GitCloneStep,
    tracer_backend: config.TracerBackend,
) void {
    const build_step = b.step("java_client", "Build Java client shared library");

    for (dependencies) |dependency| {
        build_step.dependOn(dependency);
    }

    const bindings = b.addExecutable(.{
        .name = "java_bindings",
        .root_source_file = .{ .path = "src/clients/java/java_bindings.zig" },
        .target = target,
        .main_pkg_path = .{ .path = "src" },
    });
    bindings.addOptions("vsr_options", options);
    const bindings_step = b.addRunArtifact(bindings);

    inline for (platforms) |platform| {
        const cross_target = CrossTarget.parse(.{ .arch_os_abi = platform[0], .cpu_features = "baseline" }) catch unreachable;
        var b_isolated = builder_with_isolated_cache(b, cross_target);

        const lib = b_isolated.addSharedLibrary(.{
            .name = "tb_jniclient",
            .root_source_file = .{ .path = "src/clients/java/src/client.zig" },
            .target = cross_target,
            .optimize = mode,
            .main_pkg_path = .{ .path = "src" },
        });
        lib.linkLibC();

        if (cross_target.os_tag.? == .windows) {
            lib.linkSystemLibrary("ws2_32");
            lib.linkSystemLibrary("advapi32");
        }

        lib.addOptions("vsr_options", options);
        link_tracer_backend(lib, git_clone_tracy, tracer_backend, cross_target);

        lib.step.dependOn(&bindings_step.step);

        // NB: New way to do lib.setOutputDir(). The ../ is important to escape zig-cache/.
        const lib_install = b.addInstallArtifact(lib, .{});
        lib_install.dest_dir = .{ .custom = "../src/clients/java/src/main/resources/lib/" ++ platform[0] };
        build_step.dependOn(&lib_install.step);
    }
}

fn dotnet_client(
    b: *std.Build,
    mode: Mode,
    dependencies: []const *std.Build.Step,
    target: CrossTarget,
    options: *std.Build.OptionsStep,
    git_clone_tracy: *GitCloneStep,
    tracer_backend: config.TracerBackend,
) void {
    const build_step = b.step("dotnet_client", "Build dotnet client shared library");

    for (dependencies) |dependency| {
        build_step.dependOn(dependency);
    }

    const bindings = b.addExecutable(.{
        .name = "dotnet_bindings",
        .root_source_file = .{ .path = "src/clients/dotnet/dotnet_bindings.zig" },
        .target = target,
        .main_pkg_path = .{ .path = "src" },
    });
    bindings.addOptions("vsr_options", options);
    const bindings_step = b.addRunArtifact(bindings);

    inline for (platforms) |platform| {
        const cross_target = CrossTarget.parse(.{ .arch_os_abi = platform[0], .cpu_features = "baseline" }) catch unreachable;
        var b_isolated = builder_with_isolated_cache(b, cross_target);

        const lib = b_isolated.addSharedLibrary(.{
            .name = "tb_client",
            .root_source_file = .{ .path = "src/clients/c/tb_client.zig" },
            .target = cross_target,
            .optimize = mode,
            .main_pkg_path = .{ .path = "src" },
        });
        lib.linkLibC();

        if (cross_target.os_tag.? == .windows) {
            lib.linkSystemLibrary("ws2_32");
            lib.linkSystemLibrary("advapi32");
        }

        lib.addOptions("vsr_options", options);
        link_tracer_backend(lib, git_clone_tracy, tracer_backend, cross_target);

        lib.step.dependOn(&bindings_step.step);

        // NB: New way to do lib.setOutputDir(). The ../ is important to escape zig-cache/
        const lib_install = b.addInstallArtifact(lib, .{});
        lib_install.dest_dir = .{ .custom = "../src/clients/dotnet/TigerBeetle/runtimes/" ++ platform[1] ++ "/native" };
        build_step.dependOn(&lib_install.step);
    }
}

fn node_client(
    b: *std.Build,
    mode: Mode,
    dependencies: []const *std.Build.Step,
    target: CrossTarget,
    options: *std.Build.OptionsStep,
    git_clone_tracy: *GitCloneStep,
    tracer_backend: config.TracerBackend,
) void {
    const build_step = b.step("node_client", "Build Node client shared library");
    for (dependencies) |dependency| {
        build_step.dependOn(dependency);
    }

    const bindings = b.addExecutable(.{
        .name = "node_bindings",
        .root_source_file = .{ .path = "src/clients/node/node_bindings.zig" },
        .target = target,
        .main_pkg_path = .{ .path = "src" },
    });
    bindings.addOptions("vsr_options", options);
    const bindings_step = b.addRunArtifact(bindings);

    inline for (platforms) |platform| {
        const cross_target = CrossTarget.parse(.{ .arch_os_abi = platform[0], .cpu_features = "baseline" }) catch unreachable;
        var b_isolated = builder_with_isolated_cache(b, cross_target);

        const lib = b_isolated.addSharedLibrary(.{
            .name = "tb_nodeclient",
            .root_source_file = .{ .path = "src/clients/node/src/node.zig" },
            .target = cross_target,
            .optimize = mode,
            .main_pkg_path = .{ .path = "src" },
        });
        lib.linkLibC();

        // This is provided by the node-api-headers package; make sure to run `npm install` under `src/clients/node`
        // if you're running zig build node_client manually.
        lib.addSystemIncludePath(.{ .path = "src/clients/node/node_modules/node-api-headers/include" });
        lib.linker_allow_shlib_undefined = true;

        if (cross_target.os_tag.? == .windows) {
            lib.linkSystemLibrary("ws2_32");
            lib.linkSystemLibrary("advapi32");

            lib.addLibraryPath(.{ .path = "src/clients/node" });
            lib.linkSystemLibrary("node");
        }

        lib.addOptions("vsr_options", options);
        link_tracer_backend(lib, git_clone_tracy, tracer_backend, cross_target);

        lib.step.dependOn(&bindings_step.step);

        // NB: New way to do lib.setOutputDir(). The ../ is important to escape zig-cache/
        const lib_install = b.addInstallArtifact(lib, .{});
        lib_install.dest_dir = .{ .custom = "../src/clients/node/dist/bin/" ++ platform[0] };
        build_step.dependOn(&lib_install.step);
    }
}

fn c_client(
    b: *std.Build,
    mode: Mode,
    dependencies: []const *std.Build.Step,
    options: *std.Build.OptionsStep,
    git_clone_tracy: *GitCloneStep,
    tracer_backend: config.TracerBackend,
) void {
    const build_step = b.step("c_client", "Build C client library");

    for (dependencies) |dependency| {
        build_step.dependOn(dependency);
    }

    // Updates the generated header file:
    const install_header = b.addInstallFile(
        .{ .path = "src/clients/c/tb_client.h" },
        "../src/clients/c/lib/include/tb_client.h",
    );

    build_step.dependOn(&install_header.step);

    inline for (platforms) |platform| {
        const cross_target = CrossTarget.parse(.{ .arch_os_abi = platform[0], .cpu_features = "baseline" }) catch unreachable;
        var b_isolated = builder_with_isolated_cache(b, cross_target);

        const shared_lib = b_isolated.addSharedLibrary(.{
            .name = "tb_client",
            .root_source_file = .{ .path = "src/clients/c/tb_client.zig" },
            .target = cross_target,
            .optimize = mode,
            .main_pkg_path = .{ .path = "src" },
        });
        const static_lib = b_isolated.addStaticLibrary(.{
            .name = "tb_client",
            .root_source_file = .{ .path = "src/clients/c/tb_client.zig" },
            .target = cross_target,
            .optimize = mode,
            .main_pkg_path = .{ .path = "src" },
        });

        static_lib.bundle_compiler_rt = true;
        static_lib.pie = true;

        for ([_]*std.Build.Step.Compile{ shared_lib, static_lib }) |lib| {
            lib.linkLibC();

            if (cross_target.os_tag.? == .windows) {
                lib.linkSystemLibrary("ws2_32");
                lib.linkSystemLibrary("advapi32");
            }

            lib.addOptions("vsr_options", options);
            link_tracer_backend(lib, git_clone_tracy, tracer_backend, cross_target);

            // NB: New way to do lib.setOutputDir(). The ../ is important to escape zig-cache/
            const lib_install = b.addInstallArtifact(lib, .{});
            lib_install.dest_dir = .{ .custom = "../src/clients/c/lib/" ++ platform[0] };
            build_step.dependOn(&lib_install.step);
        }
    }
}

fn c_client_sample(
    b: *std.Build,
    mode: Mode,
    target: CrossTarget,
    dependencies: []const *std.Build.Step,
    options: *std.Build.OptionsStep,
    git_clone_tracy: *GitCloneStep,
    tracer_backend: config.TracerBackend,
) void {
    const c_sample_build = b.step("c_sample", "Build the C client sample");
    for (dependencies) |dependency| {
        c_sample_build.dependOn(dependency);
    }

    const static_lib = b.addStaticLibrary(.{
        .name = "tb_client",
        .root_source_file = .{ .path = "src/clients/c/tb_client.zig" },
        .target = target,
        .optimize = mode,
        .main_pkg_path = .{ .path = "src" },
    });
    static_lib.linkLibC();
    static_lib.pie = true;
    static_lib.bundle_compiler_rt = true;
    static_lib.addOptions("vsr_options", options);
    link_tracer_backend(static_lib, git_clone_tracy, tracer_backend, target);
    c_sample_build.dependOn(&static_lib.step);

    const sample = b.addExecutable(.{
        .name = "c_sample",
        .root_source_file = .{ .path = "src/clients/c/samples/main.c" },
        .target = target,
        .optimize = mode,
    });
    sample.linkLibrary(static_lib);
    sample.linkLibC();

    if (target.isWindows()) {
        static_lib.linkSystemLibrary("ws2_32");
        static_lib.linkSystemLibrary("advapi32");

        // TODO: Illegal instruction on Windows:
        sample.disable_sanitize_c = true;
    }

    const install_step = b.addInstallArtifact(sample, .{});
    c_sample_build.dependOn(&install_step.step);
}

// Allows a build step to run the command it builds after it builds it if the user passes --.
// e.g.: ./zig/zig build docs_generate --
// Whereas `./zig/zig build docs_generate` would not run the command.
fn maybe_execute(
    b: *std.Build,
    allocator: std.mem.Allocator,
    top_level_step: *std.Build.Step,
    install_step: *std.Build.Step.InstallArtifact,
    binary_name: []const u8,
) void {
    var to_run = std.ArrayList([]const u8).init(allocator);
    defer to_run.deinit();

    const sep = if (builtin.os.tag == .windows) "\\" else "/";
    const ext = if (builtin.os.tag == .windows) ".exe" else "";
    to_run.append(
        std.fmt.allocPrint(
            allocator,
            ".{s}zig-out{s}bin{s}{s}{s}",
            .{
                sep,
                sep,
                sep,
                binary_name,
                ext,
            },
        ) catch unreachable,
    ) catch unreachable;

    var args = std.process.argsWithAllocator(allocator) catch unreachable;
    defer args.deinit();

    var build_and_run = false;
    while (args.next()) |arg| {
        if (std.mem.eql(u8, arg, "--")) {
            build_and_run = true;
            continue;
        }

        if (build_and_run) {
            to_run.append(arg) catch unreachable;
        }
    }

    if (build_and_run) {
        const run = b.addSystemCommand(to_run.items);
        run.step.dependOn(&install_step.step);
        top_level_step.dependOn(&run.step);
    }
}

// See src/clients/README.md for documentation.
fn run_with_tb(
    allocator: std.mem.Allocator,
    b: *std.Build,
    mode: Mode,
    target: CrossTarget,
) void {
    const binary = b.addExecutable(.{
        .name = "run_with_tb",
        .root_source_file = .{ .path = "src/clients/run_with_tb.zig" },
        .target = target,
        .optimize = mode,
        .main_pkg_path = .{ .path = "src" },
    });

    const run_with_tb_build = b.step("run_with_tb", "Build the run_with_tb helper");
    run_with_tb_build.dependOn(&binary.step);

    const install_step = b.addInstallArtifact(binary, .{});
    run_with_tb_build.dependOn(&install_step.step);

    maybe_execute(b, allocator, run_with_tb_build, install_step, "run_with_tb");
}

// See src/clients/README.md for documentation.
fn client_docs(
    allocator: std.mem.Allocator,
    b: *std.Build,
    mode: Mode,
    target: CrossTarget,
) void {
    const binary = b.addExecutable(.{
        .name = "client_docs",
        .root_source_file = .{ .path = "src/clients/docs_generate.zig" },
        .target = target,
        .optimize = mode,
        .main_pkg_path = .{ .path = "src" },
    });

    const client_docs_build = b.step("client_docs", "Generate documentation for a client library");
    client_docs_build.dependOn(&binary.step);

    const install_step = b.addInstallArtifact(binary, .{});
    client_docs_build.dependOn(&install_step.step);

    maybe_execute(b, allocator, client_docs_build, install_step, "client_docs");
}

fn repl_integration(
    b: *std.build.Builder,
    mode: Mode,
    target: CrossTarget,
) void {
    const binary = b.addExecutable(.{
        .name = "repl_integration",
        .root_source_file = .{ .path = "src/clients/repl_integration.zig" },
        .target = target,
        .optimize = mode,
        .main_pkg_path = .{ .path = "src" },
    });

    const repl_integration_build = b.step("repl_integration", "Build cli client integration test script.");
    repl_integration_build.dependOn(&binary.step);

    const install_step = b.addInstallArtifact(binary, .{});
    repl_integration_build.dependOn(&install_step.step);
}

/// Steps which unconditionally fails with a message.
///
/// This is useful for cases where at configuration time you can determine that a certain step
/// can't succeeded (e.g., a system library is not preset on the host system), but you only want
/// to fail the step once the user tries to run it. That is, you don't want to fail the whole build,
/// as other steps might run fine.
const FailStep = struct {
    step: std.build.Step,
    message: []const u8,

    fn add(b: *std.Build, message: []const u8) *FailStep {
        var result = b.allocator.create(FailStep) catch unreachable;
        result.* = .{
            .step = std.Build.Step.init(.{
                .id = .custom,
                .name = "failure",
                .owner = b,
                .makeFn = FailStep.make,
            }),
            .message = message,
        };
        return result;
    }

    fn make(step: *std.Build.Step, _: *std.Progress.Node) anyerror!void {
        const self = @fieldParentPtr(FailStep, "step", step);
        std.log.err("{s}", .{self.message});
        return error.FailStep;
    }
};

const ShellcheckStep = struct {
    step: std.Build.Step,
    gpa: std.mem.Allocator,

    fn add(b: *std.Build) *ShellcheckStep {
        var result = b.allocator.create(ShellcheckStep) catch unreachable;
        result.* = .{
            .step = std.Build.Step.init(.{
                .id = .custom,
                .name = "run shellcheck",
                .owner = b,
                .makeFn = ShellcheckStep.make,
            }),
            .gpa = b.allocator,
        };
        return result;
    }

    fn make(step: *std.Build.Step, _: *std.Progress.Node) anyerror!void {
        const self = @fieldParentPtr(ShellcheckStep, "step", step);

        var shell = try Shell.create(self.gpa);
        defer shell.destroy();

        if (!try shell.exec_status_ok("shellcheck --version", .{})) {
            shell.echo(
                "{ansi-red}Please install shellcheck - https://www.shellcheck.net/{ansi-reset}",
                .{},
            );
            return error.NoShellcheck;
        }

        const scripts = try shell.find(.{
            .where = &.{ "src", "scripts", ".github" },
            .extension = ".sh",
        });

        try shell.exec("shellcheck {scripts}", .{
            .scripts = scripts,
        });
    }
};

/// Every large project contains its own bespoke implementation of `git submodule`, this is ours.
/// We use `GitCloneStep` to lazily download build-time dependencies when we need them.
const GitCloneStep = struct {
    step: std.Build.Step,
    gpa: std.mem.Allocator,
    options: Options,

    const Options = struct {
        repo: []const u8,
        tag: []const u8,
        path: []const u8,
    };

    fn add(b: *std.Build, options: Options) *GitCloneStep {
        var result = b.allocator.create(GitCloneStep) catch unreachable;
        result.* = .{
            .step = std.Build.Step.init(.{
                .id = .custom,
                .name = "run git clone",
                .owner = b,
                .makeFn = GitCloneStep.make,
            }),
            .gpa = b.allocator,
            .options = options,
        };
        return result;
    }

    fn make(step: *std.Build.Step, _: *std.Progress.Node) anyerror!void {
        const self = @fieldParentPtr(GitCloneStep, "step", step);

        var shell = try Shell.create(self.gpa);
        defer shell.destroy();

        if (try shell.dir_exists(self.options.path)) return;
        try shell.exec("git clone --branch {tag} {repo} {path}", self.options);
    }
};

/// Set the JVM DLL directory on Windows.
fn set_windows_dll(allocator: std.mem.Allocator, java_home: []const u8) void {
    comptime std.debug.assert(builtin.os.tag == .windows);
    const set_dll_directory = struct {
        pub extern "kernel32" fn SetDllDirectoryA(path: [*:0]const u8) callconv(.C) std.os.windows.BOOL;
    }.SetDllDirectoryA;

    var java_bin_path = std.fs.path.joinZ(
        allocator,
        &.{ java_home, "\\bin" },
    ) catch unreachable;
    _ = set_dll_directory(java_bin_path);

    var java_bin_server_path = std.fs.path.joinZ(
        allocator,
        &.{ java_home, "\\bin\\server" },
    ) catch unreachable;
    _ = set_dll_directory(java_bin_server_path);
}

/// Creates a new Builder, with isolated cache for each platform.
/// Hit some issues with the build cache between cross compilations:
/// - From Linux, it runs fine.
/// - From Windows it fails on libc "invalid object".
/// - From MacOS, similar to https://github.com/ziglang/zig/issues/9711#issuecomment-1090071087.
/// Workaround: Just setting different cache folders for each platform.
fn builder_with_isolated_cache(
    b: *std.Build,
    target: CrossTarget,
) *std.Build {
    // This workaround isn't necessary when cross-compiling from Linux.
    if (builtin.os.tag == .linux) return b;

    // If not cross-compiling, we can return the current *Builder in order
    // to reuse the same cache from other artifacts.
    if (target.cpu_arch.? == builtin.cpu.arch and
        target.os_tag.? == builtin.os.tag)
        return b;

    // Generating isolated cache and global_cache dirs for each cpu/os:
    const cache_root = create_cache_directory(b.pathJoin(&.{
        b.cache_root.path.?,
        @tagName(target.cpu_arch.?),
        @tagName(target.os_tag.?),
    }));
    const global_cache_root = create_cache_directory(b.pathJoin(&.{
        b.global_cache_root.path.?,
        @tagName(target.cpu_arch.?),
        @tagName(target.os_tag.?),
    }));

    // Need to create a custom cache as the local_cache_root changes.
    // See: https://github.com/ziglang/zig/blob/0.11.0/lib/build_runner.zig#L68
    const cache = b.allocator.create(std.Build.Cache) catch unreachable;
    cache.* = .{
        .gpa = b.allocator,
        .manifest_dir = cache_root.handle.makeOpenPath("h", .{}) catch unreachable,
    };
    cache.addPrefix(.{ .path = null, .handle = std.fs.cwd() });
    cache.addPrefix(b.build_root);
    cache.addPrefix(cache_root);
    cache.addPrefix(global_cache_root);
    cache.hash.addBytes(builtin.zig_version_string);

    // Note, this builder leaks memory, since there is no way to deinit it.
    return std.Build.create(
        b.allocator,
        b.zig_exe,
        b.build_root,
        cache_root,
        global_cache_root,
        std.zig.system.NativeTargetInfo.detect(target) catch unreachable,
        cache,
    ) catch unreachable;
}

fn create_cache_directory(path: []const u8) std.Build.Cache.Directory {
    std.fs.cwd().makePath(path) catch unreachable;
    return .{
        .path = path,
        .handle = std.fs.cwd().openDir(path, .{}) catch unreachable,
    };
}<|MERGE_RESOLUTION|>--- conflicted
+++ resolved
@@ -634,7 +634,6 @@
         step.dependOn(&run_cmd.step);
     }
 
-<<<<<<< HEAD
     // Antithesis workload and API. Antithesis allows us to do full system deterministic simulation
     // testing. See https://antithesis.com/ and tools/antithesis/README.md for more info.
     // It's possible to run these outside of the Antithesis environment, in which case having
@@ -670,6 +669,17 @@
         const build_step = b.step("antithesis_workload", "Antithesis Workload");
         build_step.dependOn(&install_step.step);
     }
+
+    const dist_exe = b.addExecutable(.{
+        .name = "dist",
+        .root_source_file = .{ .path = "src/scripts/dist.zig" },
+        .target = target,
+        .main_pkg_path = .{ .path = "src" },
+    });
+    const dist_exe_run = b.addRunArtifact(dist_exe);
+    if (b.args) |args| dist_exe_run.addArgs(args);
+    const dist_step = b.step("dist", "build artifacts for publishing");
+    dist_step.dependOn(&dist_exe_run.step);
 }
 
 /// Sets up build options needed for running inside Antithesis.
@@ -692,18 +702,6 @@
     // (/usr/local/lib/libvoidstar.so) and our Docker images will contain the same.
     // exe.addLibraryPath(.{ .path = "tools/antithesis/lib" });
     exe.linkSystemLibrary("voidstar");
-=======
-    const dist_exe = b.addExecutable(.{
-        .name = "dist",
-        .root_source_file = .{ .path = "src/scripts/dist.zig" },
-        .target = target,
-        .main_pkg_path = .{ .path = "src" },
-    });
-    const dist_exe_run = b.addRunArtifact(dist_exe);
-    if (b.args) |args| dist_exe_run.addArgs(args);
-    const dist_step = b.step("dist", "build artifacts for publishing");
-    dist_step.dependOn(&dist_exe_run.step);
->>>>>>> 981d820a
 }
 
 fn link_tracer_backend(
